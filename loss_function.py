--- conflicted
+++ resolved
@@ -54,39 +54,7 @@
             q_frame_loss += identity_loss
         loss += q_frame_loss
     # Normalize the loss over all identities and time windows
-<<<<<<< HEAD
     loss /= N * T * T
-    return -loss
-=======
-    loss /= I * T * T
-    return -loss
-
-# TODO: test if its correct
-def intra_modal_consistency_loss(identity_features, I, temperature=0.1):
-    """
-    Calculate the intra-modal consistency loss using raw dot product (vectorized version)
-    """
-    N, T, d = identity_features.shape
-
-    # Compute pairwise similarities across time windows and identities
-    similarities = (
-        torch.einsum("itd,jqd->tqij", identity_features, identity_features)
-        / temperature
-    )
-
-    # Take exponentials
-    exp_similarities = torch.exp(similarities)
-
-    # Compute numerator: similarities between same identity frames
-    numerator = torch.diagonal(exp_similarities, dim1=2, dim2=3)  # Shape: (T, T, N)
-
-    # Compute denominator: sum over all identities
-    denominator = exp_similarities.sum(dim=3)  # Shape: (T, T, N)
-
-    # Compute loss using vectorized operations
-    loss = torch.log(numerator / denominator)  # Shape: (T, T, N)
-    loss = loss.sum() / (I * T * T)
-
     return -loss
 
 # TODO not tested yet
@@ -125,5 +93,4 @@
     # added terms and average
     loss = (t1 + t2).mean()
 
-    return loss
->>>>>>> 74e670ef
+    return loss